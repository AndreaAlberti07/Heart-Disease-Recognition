\documentclass[twocolumn]{class}


\addbibresource{References.bib}

% add path to images
\graphicspath{ {./images/} }

\title{Heart Disease Recognition \\ from Heart Beat Audio Signals}
\shorttitle{Heart Disease Prediction}

\github{https://github.com/DavideLigari01/advanced-biomedical-project}

\author{Ligari D. • Alberti A.}
<<<<<<< HEAD
\university{\hspace{1.7cm}Department of Computer Engineering, Data Science, University of Pavia, Italy \newline\centering Course of Advanced Biomedical Machine Learning}
=======

\affil[1]{\hspace{1.5cm}Department of Computer Engineering, Data Science, University of Pavia, Italy \newline\centering Course of Advanced Biomedical Machine Learning}

>>>>>>> 02aec8c4
\keywords{ Heartbeat Classification • Machine Learning • Audio Features • Correlation Analysis • Ensemble Models}
\abstract{
   The early detection of heart diseases is crucial for reducing mortality, 
   yet traditional diagnostic methods often fail to identify conditions until advanced 
   stages. Leveraging advancements in machine learning, this study presents two different 
   models aimed at enhancing heart disease detection from heart sound recordings. The models, 
   MLP\_Ensemble5 and MLP\_Ensemble2, were developed using advanced ensemble techniques 
   and optimized to balance computational efficiency with diagnostic accuracy. 
   MLP\_Ensemble5 focuses on minimizing false normals, and MLP\_Ensemble2 emphasizes overall performance 
   and incorporates explainability measures to aid medical professionals. 
   The study utilizes a dataset of heart sound recordings, processed through steps 
   of data preprocessing, feature extraction using several spectral coefficients (MFCCs, Chroma STFT\dots),
   and feature selection to develop robust predictive models. Despite promising 
   results, the research faced limitations such as the small dataset size, leading to potential 
   biases due to lack of a validation set, and challenges in capturing complete cardiac 
   cycles with the chosen extraction intervals. Moreover, the models’ explainability, necessitates further validation. 
   Future work will focus on expanding the dataset, optimizing extraction intervals to 
   capture full cardiac cycles, exploring alternative feature extraction techniques, 
   and enhancing model explainability to ensure clinical applicability. This study 
   demonstrates the potential of machine learning models in heart disease detection 
   and underscores the need for further research to overcome current limitations and 
   enhance model reliability in clinical settings.
}
\firstauthor{Alberti Ligari}
\publicationdate{\today}


\begin{document}

\maketitle
\pagestyle{FirstPage}

\tableofcontents
% \nocite{dizdar_dns_2021}

% ------------------- START OF SECTIONS -------------------


% ------------------- Introduction -------------------

\input{./files/Introduction.tex} % both
\pagestyle{OtherPage}

\section{Methods}
\input{files/Source_of_data.tex} % mix

\input{files/Data_preprocessing.tex} % Andrea

\input{files/Feature_Extraction.tex} % mix

\input{files/Feature_Selection.tex} % Davide

\subsection{Models} % Davide

\input{files/Metric_used.tex} % Davide

\input{files/Prevention_Model_methods.tex} % Andrea

\input{files/Support_Model_methods.tex} % Davide

\input{files/Experimented_Architectures.tex} % Andrea


\input{files/Tools_and_software.tex} % Andrea

\section{Results}
\input{files/Prevention_Model_results.tex} % Andrea

\input{files/Support_Model_results.tex} % Davide

\input{files/Other_experiments.tex} % Andrea

% Section discussion
\input{files/Discussion.tex}

% Section Conclusion
\input{files/Conclusion.tex}

\clearpage
\input{files/appendix.tex}

\clearpage
\printbibliography

\end{document}<|MERGE_RESOLUTION|>--- conflicted
+++ resolved
@@ -12,13 +12,7 @@
 \github{https://github.com/DavideLigari01/advanced-biomedical-project}
 
 \author{Ligari D. • Alberti A.}
-<<<<<<< HEAD
 \university{\hspace{1.7cm}Department of Computer Engineering, Data Science, University of Pavia, Italy \newline\centering Course of Advanced Biomedical Machine Learning}
-=======
-
-\affil[1]{\hspace{1.5cm}Department of Computer Engineering, Data Science, University of Pavia, Italy \newline\centering Course of Advanced Biomedical Machine Learning}
-
->>>>>>> 02aec8c4
 \keywords{ Heartbeat Classification • Machine Learning • Audio Features • Correlation Analysis • Ensemble Models}
 \abstract{
    The early detection of heart diseases is crucial for reducing mortality, 
